--- conflicted
+++ resolved
@@ -1,21 +1,11 @@
 import fs from "fs";
+import path from "path";
 import * as os from "os";
-import path from "path";
+import * as snarkjs from "snarkjs";
 
-<<<<<<< HEAD
 import { ArtifactsFileType, CircuitZKitConfig } from "../types/circuit-zkit";
-import { Inputs } from "../types/proof-utils";
+import { Signals } from "../types/proof-utils";
 import { CalldataByProtocol, IProtocolImplementer, ProofStructByProtocol, ProtocolType } from "../types/protocols";
-=======
-import {
-  ArtifactsFileType,
-  Calldata,
-  CircuitZKitConfig,
-  Signals,
-  ProofStruct,
-  VerifierTemplateType,
-} from "../types/circuit-zkit";
->>>>>>> 4f3e73c8
 
 /**
  * `CircuitZKit` represents a single circuit and provides a high-level API to work with it.
@@ -65,19 +55,11 @@
    *
    * @dev The `inputs` should be in the same order as the circuit expects them.
    *
-<<<<<<< HEAD
-   * @param {Inputs} inputs - The inputs for the circuit.
+   * @param {Signals} inputs - The inputs for the circuit.
    * @returns {Promise<ProofStructByProtocol<Type>>} The generated proof.
    * @todo Add support for other proving systems.
    */
-  public async generateProof(inputs: Inputs): Promise<ProofStructByProtocol<Type>> {
-=======
-   * @param {Signals} inputs - The inputs for the circuit.
-   * @returns {Promise<ProofStruct>} The generated proof.
-   * @todo Add support for other proving systems.
-   */
-  public async generateProof(inputs: Signals): Promise<ProofStruct> {
->>>>>>> 4f3e73c8
+  public async generateProof(inputs: Signals): Promise<ProofStructByProtocol<Type>> {
     const zKeyFile = this.mustGetArtifactsFilePath("zkey");
     const wasmFile = this.mustGetArtifactsFilePath("wasm");
 
