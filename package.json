{
  "name": "@solarity/zkit",
<<<<<<< HEAD
  "version": "0.3.0-rc.0",
=======
  "version": "0.2.6",
>>>>>>> 799178c1
  "license": "MIT",
  "author": "Distributed Lab",
  "readme": "README.md",
  "description": "Circom zero knowledge kit",
  "repository": {
    "type": "git",
    "url": "git+https://github.com/dl-solarity/zkit.git"
  },
  "files": [
    "dist",
    "src",
    "LICENSE",
    "README.md"
  ],
  "keywords": [
    "solarity",
    "circom",
    "kit",
    "zkp"
  ],
  "main": "dist/index.js",
  "types": "dist/index.d.ts",
  "scripts": {
    "prepare": "husky",
    "build": "tsc",
    "test": "mocha --recursive 'test/**/*.ts' --exit",
    "coverage": "nyc mocha --recursive 'test/**/*.ts' --exit",
    "lint-fix": "prettier --write \"./**/*.ts\"",
    "publish-to-npm": "npm run lint-fix && bash ./scripts/publish.sh"
  },
  "nyc": {
    "reporter": [
      "html",
      "text"
    ]
  },
  "dependencies": {
    "ejs": "3.1.10",
    "snarkjs": "0.7.3"
  },
  "devDependencies": {
    "@nomicfoundation/hardhat-ethers": "3.0.5",
    "@nomiclabs/hardhat-vyper": "^3.0.7",
    "@types/chai": "^4.3.12",
    "@types/chai-as-promised": "^7.1.8",
    "@types/ejs": "^3.1.5",
    "@types/mocha": "^10.0.6",
    "@types/snarkjs": "^0.7.8",
    "chai": "^4.4.1",
    "chai-as-promised": "^7.1.1",
    "ethers": "6.11.1",
    "hardhat": "2.22.7",
    "husky": "^9.0.11",
    "mocha": "^10.3.0",
    "nyc": "^15.1.0",
    "prettier": "^3.2.5",
    "ts-node": "^10.9.2",
    "typescript": "^5.4.5"
  }
}<|MERGE_RESOLUTION|>--- conflicted
+++ resolved
@@ -1,10 +1,6 @@
 {
   "name": "@solarity/zkit",
-<<<<<<< HEAD
   "version": "0.3.0-rc.0",
-=======
-  "version": "0.2.6",
->>>>>>> 799178c1
   "license": "MIT",
   "author": "Distributed Lab",
   "readme": "README.md",
